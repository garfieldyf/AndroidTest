--- conflicted
+++ resolved
@@ -1,25 +1,17 @@
 package android.ext.json;
 
 import java.util.ArrayList;
-import java.util.Collection;
-import java.util.Iterator;
-import java.util.List;
-import java.util.ListIterator;
-import java.util.RandomAccess;
 
 /**
  * Class JSONArray
  * @author Garfield
  */
-public class JSONArray implements List<Object>, RandomAccess {
-    private final List<Object> values;
-
+public class JSONArray extends ArrayList<Object> {
     /**
      * Constructor
      * @see #JSONArray(JSONArray)
      */
     public JSONArray() {
-        this.values = new ArrayList<Object>();
     }
 
     /**
@@ -28,49 +20,7 @@
      * @see #JSONArray()
      */
     public JSONArray(JSONArray array) {
-        this.values = new ArrayList<Object>(array.values);
-    }
-
-    /**
-     * Constructor
-     */
-    /* package */ JSONArray(List<Object> values) {
-        this.values = values;
-    }
-
-    /**
-     * Constructor
-     */
-    /* package */ JSONArray(int capacity) {
-        super(capacity);
-    }
-
-    @Override
-    public void clear() {
-        values.clear();
-    }
-
-    @Override
-    public int size() {
-        return values.size();
-    }
-
-    @Override
-    public boolean isEmpty() {
-        return values.isEmpty();
-    }
-
-    /**
-     * Adds <em>value</em> to the end of this array.
-     * @param value A {@link JSONObject}, {@link JSONArray}, <tt>String,
-     * Boolean, Integer, Long, Double</tt>, or <tt>null</tt>. May not be
-     * {@link Double#isNaN() NaN} or {@link Double#isInfinite() infinite}.
-     * @return Always return <tt>true</tt>.
-     */
-    @Override
-    public boolean add(Object value) {
-        JSONUtils.__checkDouble(value);
-        return values.add(value);
+        super(array);
     }
 
     /**
@@ -79,7 +29,8 @@
      * @return This array.
      */
     public JSONArray add(int value) {
-        values.add(value);
+        __checkMutable();
+        super.add(value);
         return this;
     }
 
@@ -89,7 +40,8 @@
      * @return This array.
      */
     public JSONArray add(long value) {
-        values.add(value);
+        __checkMutable();
+        super.add(value);
         return this;
     }
 
@@ -99,7 +51,8 @@
      * @return This array.
      */
     public JSONArray add(boolean value) {
-        values.add(value);
+        __checkMutable();
+        super.add(value);
         return this;
     }
 
@@ -110,8 +63,9 @@
      * @return This array.
      */
     public JSONArray add(float value) {
+        __checkMutable();
         JSONUtils.__checkDouble(value);
-        values.add(value);
+        super.add(value);
         return this;
     }
 
@@ -122,22 +76,10 @@
      * @return This array.
      */
     public JSONArray add(double value) {
+        __checkMutable();
         JSONUtils.__checkDouble(value);
-        values.add(value);
-        return this;
-    }
-
-    /**
-     * Inserts <em>value</em> into this array at the specified <em>index</em>.
-     * @param index The index at which to insert.
-     * @param value A {@link JSONObject}, {@link JSONArray}, <tt>String,
-     * Boolean, Integer, Long, Double</tt>, or <tt>null</tt>. May not be
-     * {@link Double#isNaN() NaN} or {@link Double#isInfinite() infinite}.
-     */
-    @Override
-    public void add(int index, Object value) {
-        JSONUtils.__checkDouble(value);
-        values.add(index, value);
+        super.add(value);
+        return this;
     }
 
     /**
@@ -147,7 +89,8 @@
      * @return This array.
      */
     public JSONArray add(int index, int value) {
-        values.add(index, value);
+        __checkMutable();
+        super.add(index, value);
         return this;
     }
 
@@ -158,7 +101,8 @@
      * @return This array.
      */
     public JSONArray add(int index, long value) {
-        values.add(index, value);
+        __checkMutable();
+        super.add(index, value);
         return this;
     }
 
@@ -169,7 +113,8 @@
      * @return This array.
      */
     public JSONArray add(int index, boolean value) {
-        values.add(index, value);
+        __checkMutable();
+        super.add(index, value);
         return this;
     }
 
@@ -181,8 +126,9 @@
      * @return This array.
      */
     public JSONArray add(int index, float value) {
+        __checkMutable();
         JSONUtils.__checkDouble(value);
-        values.add(index, value);
+        super.add(index, value);
         return this;
     }
 
@@ -194,8 +140,9 @@
      * @return This array.
      */
     public JSONArray add(int index, double value) {
+        __checkMutable();
         JSONUtils.__checkDouble(value);
-        values.add(index, value);
+        super.add(index, value);
         return this;
     }
 
@@ -206,7 +153,7 @@
      * @return The value at <em>index</em> or <tt>null</tt>.
      */
     public Object opt(int index) {
-        return (index >= 0 && index < values.size() ? values.get(index) : null);
+        return (index >= 0 && index < size() ? get(index) : null);
     }
 
     /**
@@ -343,22 +290,6 @@
     public JSONObject optJSONObject(int index) {
         final Object value = opt(index);
         return (value instanceof JSONObject ? (JSONObject)value : null);
-    }
-
-    @Override
-    public Object get(int index) {
-        return values.get(index);
-    }
-
-    @Override
-    public Object set(int index, Object value) {
-        JSONUtils.__checkDouble(value);
-        return values.set(index, value);
-    }
-
-    @Override
-    public boolean remove(Object value) {
-        return values.remove(value);
     }
 
     /**
@@ -369,150 +300,33 @@
      */
     @Override
     public Object remove(int index) {
-        return (index >= 0 && index < values.size() ? values.remove(index) : null);
-    }
-
+        return (index >= 0 && index < size() ? super.remove(index) : null);
+    }
+
+    /**
+     * Removes from this array all of the values whose index is between
+     * <em>fromIndex</em> , inclusive, and <em>toIndex</em>, exclusive.
+     * If <em>fromIndex==toIndex</em>, this operation has no effect.
+     */
     @Override
-    public boolean addAll(Collection<?> collection) {
-        JSONUtils.__checkDouble(collection);
-        return values.addAll(collection);
-    }
-
-    @Override
-    public boolean addAll(int index, Collection<?> collection) {
-        JSONUtils.__checkDouble(collection);
-        return values.addAll(index, collection);
-    }
-
-    @Override
-    public boolean removeAll(Collection<?> collection) {
-        return values.removeAll(collection);
-    }
-
-    @Override
-    public boolean retainAll(Collection<?> collection) {
-        return values.retainAll(collection);
-    }
-
-//    /**
-//     * Removes from this array all of the values whose index is between
-//     * <em>fromIndex</em> , inclusive, and <em>toIndex</em>, exclusive.
-//     * If <em>fromIndex==toIndex</em>, this operation has no effect.
-//     */
-//    public void removeRange(int fromIndex, int toIndex) {
-//        if (values instanceof JSONArrayList) {
-//            ((JSONArrayList)values).removeRange(fromIndex, toIndex);
-//        } else {
-//            throw new UnsupportedOperationException();
-//        }
-//    }
-
-    @Override
-    public int indexOf(Object value) {
-        return values.indexOf(value);
-    }
-
-    @Override
-    public int lastIndexOf(Object value) {
-        return values.lastIndexOf(value);
-    }
-
-    @Override
-    public boolean contains(Object value) {
-        return values.contains(value);
-    }
-
-    @Override
-    public boolean containsAll(Collection<?> collection) {
-        return values.containsAll(collection);
-    }
-
-    @Override
-    public Iterator<Object> iterator() {
-        return values.iterator();
-    }
-
-    @Override
-    public ListIterator<Object> listIterator() {
-        return values.listIterator();
-    }
-
-    @Override
-    public ListIterator<Object> listIterator(int index) {
-        return values.listIterator(index);
-    }
-
-    @Override
-    public Object[] toArray() {
-        return values.toArray();
-    }
-
-    @Override
-    public <T> T[] toArray(T[] array) {
-        return values.toArray(array);
-    }
-
-    @Override
-    public List<Object> subList(int start, int end) {
-        return values.subList(start, end);
-    }
-
-    @Override
-    public int hashCode() {
-        return values.hashCode();
+    public void removeRange(int fromIndex, int toIndex) {
+        // The removeRange is protected in the super class.
+        super.removeRange(fromIndex, toIndex);
     }
 
     @Override
     public String toString() {
-        return JSONUtils.toJSONString(values);
+        return JSONUtils.toJSONString(this);
     }
 
     @Override
     public boolean equals(Object object) {
-        return (object instanceof JSONArray && values.equals(((JSONArray)object).values));
-    }
-
-<<<<<<< HEAD
-//    /**
-//     * Class <tt>JSONArrayList</tt> is an implementation of a {@link ArrayList}.
-//     */
-//    private static final class JSONArrayList extends ArrayList<Object> {
-//        /**
-//         * Constructor
-//         */
-//        public JSONArrayList() {
-//        }
-//
-//        /**
-//         * Constructor
-//         * @param collection The collection of elements to add.
-//         */
-//        public JSONArrayList(Collection<?> collection) {
-//            super(collection);
-//        }
-//
-//        @Override
-//        public void removeRange(int fromIndex, int toIndex) {
-//            // The removeRange is protected in the super class.
-//            super.removeRange(fromIndex, toIndex);
-//        }
-//    }
-=======
-    /* package */ void __checkMutable() {
-    }
-
-    /**
-     * Class <tt>EmptyJSONArray</tt> is an implementation of a {@link JSONArray}.
-     */
-    /* package */ static final class EmptyJSONArray extends JSONArray {
-        /* package */ EmptyJSONArray() {
-            super(0);
-        }
-
-        @Override
-        /* package */ void __checkMutable() {
+        return (object instanceof JSONArray && super.equals(object));
+    }
+
+    private void __checkMutable() {
+        if (this instanceof JSONUtils.EmptyJSONArray) {
             throw new UnsupportedOperationException("The JSONArray is immutable");
         }
     }
->>>>>>> 9ad4af2b
 }